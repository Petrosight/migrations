--- conflicted
+++ resolved
@@ -496,11 +496,8 @@
             return true;
         }
 
-<<<<<<< HEAD
-=======
         $this->migrationTableCreated = true;
 
->>>>>>> 7ca271b5
         return false;
     }
 
